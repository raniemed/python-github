--- conflicted
+++ resolved
@@ -87,13 +87,8 @@
     """Convert one of the github API's timestamps to a datetime object."""
     import pytz
     mountain = re.search('-07:?00', timestring)
-<<<<<<< HEAD
     is_utc = timestring.endswith("Z")
-    stripped = re.sub('-0\d:?00', '', timestring).strip()
-    stripped = timestring.rstrip("Z")
-=======
-    stripped = re.sub('-0\d:?00', '', timestring).strip().rstrip('Z')
->>>>>>> 3543b6a9
+    stripped = re.sub('-0\d:?00', '', timestring).strip().rstrip("Z")
     try:
         dt = datetime.datetime(*time.strptime(stripped, github_date_format)[:6])
     except ValueError:
